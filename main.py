--- conflicted
+++ resolved
@@ -1,586 +1,575 @@
-﻿# -*- coding: utf-8 -*-
-import pygame
-import numpy as np
-from src.env import CarSimulatorEnv
-
-# ==============
-# Manual Control
-# ==============
-def manual_control():
-    """키보드로 차량 직접 제어하는 함수"""
-    # 환경 초기화
-    env = CarSimulatorEnv()
-    env.reset()
-
-    # 안내 메시지 출력
-    print("=== Vehicle Simulator ===")
-    print("Controls:")
-    print("  Arrow Keys / WASD: Drive the vehicle")
-    print("  Space: Handbrake")
-    print("  T: Toggle tire marks")
-    print("  C: Toggle camera follow")
-    print("  H: Toggle debug info")
-    print("  F: Clear all tire marks")
-    print("  R: Reset camera view")
-    print("  +/-: Zoom in/out")
-    print("  I/J/K/L: Pan camera")
-    print("  F5: Save state")
-    print("  F9: Load state")
-    print("  ESC: Quit")
-
-    running = True
-    while running:
-        # 기본 액션: 정지, 직진
-        action = np.zeros(2)
-
-        # 이벤트 처리
-        for event in pygame.event.get():
-            if event.type == pygame.QUIT:
-                running = False
-            elif event.type == pygame.KEYDOWN:
-                if event.key == pygame.K_ESCAPE:
-                    running = False
-
-        # 키보드 입력 처리 및 액션 생성
-        action = env.handle_keyboard_input()
-
-        # 환경 스텝
-        _, _, done, _ = env.step(action)
-
-        # 렌더링
-        env.render()
-
-        # 종료 조건
-        if done:
-            break
-
-    # 환경 종료
-    env.close()
-
-# ==============
-# Multi-Vehicle Test
-# ==============
-def multi_vehicle_test():
-    """다중 차량 테스트 모드"""
-    # 두 대의 차량으로 환경 초기화
-    env = CarSimulatorEnv(multi_vehicle=True, num_vehicles=2)
-    env.reset()
-
-    # 안내 메시지 출력
-    print("=== Multi-Vehicle Test ===")
-    print("Controls:")
-    print("  Arrow Keys / WASD: Drive the active vehicle")
-    print("  Tab: Switch between vehicles")
-    print("  Space: Handbrake")
-    print("  T: Toggle tire marks")
-    print("  C: Toggle camera follow")
-    print("  H: Toggle debug info")
-    print("  F: Clear all tire marks")
-    print("  R: Reset camera view")
-    print("  +/-: Zoom in/out")
-    print("  I/J/K/L: Pan camera")
-    print("  F5: Save state")
-    print("  F9: Load state")
-    print("  ESC: Quit")
-
-    # 초기 목적지 생성 (각 차량마다)
-    for i in range(env.num_vehicles):
-        create_random_goal(env, i)
-
-    running = True
-    while running:
-        # 키보드 입력 처리 및 액션 생성
-        action = env.handle_keyboard_input()
-
-        # 환경 스텝
-        _, _, done, info = env.step(action)
-
-        # 목적지 도달 확인 및 새 목적지 생성
-        for i in range(env.num_vehicles):
-            if info['reached_targets'].get(i, False):
-                # 목적지 도달 시 새 목적지 생성
-                create_random_goal(env, i)
-
-        # 렌더링
-        env.render()
-
-        # 이벤트 처리
-        for event in pygame.event.get():
-            if event.type == pygame.QUIT:
-                running = False
-            elif event.type == pygame.KEYDOWN:
-                if event.key == pygame.K_ESCAPE:
-                    running = False
-
-        # 충돌로 인한 종료 시 잠시 대기 후 재시작
-        if done:
-            if info.get('collision', False):
-                pygame.time.wait(1000)  # 1초 대기
-                env.reset()
-                # 초기 목적지 다시 생성
-                for i in range(env.num_vehicles):
-                    create_random_goal(env, i)
-
-    # 환경 종료
-    env.close()
-
-def create_random_goal(env, vehicle_id, min_distance=15.0, max_distance=30.0):
-    """
-    지정된 차량에 대한 랜덤 목적지 생성
-
-    Args:
-        env: CarSimulatorEnv 객체
-        vehicle_id: 차량 ID
-        min_distance: 현재 위치로부터 최소 거리 (m)
-        max_distance: 현재 위치로부터 최대 거리 (m)
-    """
-    vehicle = env.vehicles[vehicle_id]
-    goal_manager = env.get_goal_manager()
-
-    # 현재 차량 위치
-    current_x = vehicle.state.x
-    current_y = vehicle.state.y
-
-    # 현재 목적지 정보 (있는 경우)
-    current_goal_id = goal_manager.get_vehicle_goal_id(vehicle_id)
-    if current_goal_id is not None:
-        goal_manager.remove_goal(current_goal_id)
-
-    # 적절한 거리에 새 목적지 생성
-    while True:
-        # 랜덤 방향 (0-2π)
-        angle = np.random.random() * 2 * np.pi
-        # 랜덤 거리 (min_distance-max_distance)
-        distance = min_distance + np.random.random() * (max_distance - min_distance)
-
-        # 새 위치 계산
-        new_x = current_x + distance * np.cos(angle)
-        new_y = current_y + distance * np.sin(angle)
-
-        # 목표 방향 (차량이 도착 시 가질 방향) - 무작위 설정
-        target_yaw = np.random.random() * 2 * np.pi
-
-        # 다른 차량의 목적지와 일정 거리 이상 떨어지게 (충돌 방지)
-        valid_position = True
-        for other_id in range(env.num_vehicles):
-            if other_id == vehicle_id:
-                continue
-
-            other_goal = goal_manager.get_vehicle_goal(other_id)
-            if other_goal:
-                dist_to_other_goal = np.sqrt((new_x - other_goal.x)**2 + (new_y - other_goal.y)**2)
-                if dist_to_other_goal < 10.0:  # 최소 10m 떨어지게
-                    valid_position = False
-                    break
-
-        if valid_position:
-            # 적절한 위치를 찾았으면 목적지 생성
-            goal_color = (0, 255, 0) if vehicle_id == 0 else (255, 255, 0)  # 첫 번째 차량은 녹색, 두 번째는 노란색
-            env.add_goal_for_vehicle(vehicle_id, new_x, new_y, target_yaw, 2.0, goal_color)
-            break
-
-# ==============
-# Waypoint Navigation Test
-# ==============
-def waypoint_navigation_test():
-    """웨이포인트 주행 테스트 모드"""
-    # 환경 초기화
-    env = CarSimulatorEnv()
-    env.reset()
-
-    # 안내 메시지 출력
-    print("=== Waypoint Navigation Test ===")
-    print("Controls:")
-    print("  Arrow Keys / WASD: Drive the vehicle")
-    print("  Space: Handbrake")
-    print("  N: Generate new waypoint sequence")
-    print("  T: Toggle tire marks")
-    print("  C: Toggle camera follow")
-    print("  H: Toggle debug info")
-    print("  F: Clear all tire marks")
-    print("  R: Reset camera view")
-    print("  +/-: Zoom in/out")
-    print("  I/J/K/L: Pan camera")
-    print("  F5: Save state")
-    print("  F9: Load state")
-    print("  ESC: Quit")
-
-    # 웨이포인트 시퀀스 상태 변수들
-    waypoints = []
-    current_waypoint_index = 0
-
-    # 초기 웨이포인트 시퀀스 생성
-    waypoints = create_waypoint_sequence(env)
-    set_next_waypoint(env, waypoints, current_waypoint_index)
-
-    running = True
-    generate_new_waypoints = False
-
-    while running:
-        # 키보드 입력 처리 및 액션 생성
-        action = env.handle_keyboard_input()
-
-        # 이벤트 처리
-        for event in pygame.event.get():
-            if event.type == pygame.QUIT:
-                running = False
-            elif event.type == pygame.KEYDOWN:
-                if event.key == pygame.K_ESCAPE:
-                    running = False
-                elif event.key == pygame.K_n:
-                    # 새 웨이포인트 시퀀스 생성
-                    generate_new_waypoints = True
-
-        # 환경 스텝
-        _, _, done, info = env.step(action)
-
-        # 목적지 도달 확인
-        if info['reached_targets'].get(env.vehicle.id, False):
-            # 다음 웨이포인트로 이동
-            current_waypoint_index += 1
-
-            # 모든 웨이포인트 완료 시 새 시퀀스 생성
-            if current_waypoint_index >= len(waypoints):
-                generate_new_waypoints = True
-            else:
-                set_next_waypoint(env, waypoints, current_waypoint_index)
-
-        # 새 웨이포인트 시퀀스 생성이 필요한 경우
-        if generate_new_waypoints:
-            # 기존 목적지 모두 제거
-            env.get_goal_manager().clear_goals()
-
-            # 새 웨이포인트 시퀀스 생성
-            waypoints = create_waypoint_sequence(env)
-            current_waypoint_index = 0
-            set_next_waypoint(env, waypoints, current_waypoint_index)
-
-            generate_new_waypoints = False
-
-        # 렌더링
-        env.render()
-
-        # 충돌로 인한 종료 시 잠시 대기 후 재시작
-        if done:
-            if info.get('collision', False):
-                pygame.time.wait(1000)  # 1초 대기
-                env.reset()
-
-                # 새 웨이포인트 시퀀스 생성
-                waypoints = create_waypoint_sequence(env)
-                current_waypoint_index = 0
-                set_next_waypoint(env, waypoints, current_waypoint_index)
-
-    # 환경 종료
-    env.close()
-
-def create_waypoint_sequence(env, num_waypoints=5, min_distance=10.0, max_distance=25.0):
-    """
-    웨이포인트 시퀀스 생성
-
-    Args:
-        env: CarSimulatorEnv 객체
-        num_waypoints: 생성할 웨이포인트 수
-        min_distance: 웨이포인트 간 최소 거리 (m)
-        max_distance: 웨이포인트 간 최대 거리 (m)
-
-    Returns:
-        웨이포인트 리스트: [(x, y, yaw), ...]
-    """
-    vehicle = env.vehicle
-    waypoints = []
-
-    # 시작점 (현재 차량 위치)
-    current_x = vehicle.state.x
-    current_y = vehicle.state.y
-
-    for i in range(num_waypoints):
-        # 랜덤 방향 (이전 방향에서 ±90도 이내로 제한하여 자연스러운 경로 생성)
-        if i == 0:
-            # 첫 웨이포인트는 현재 차량 방향 기준 ±45도 내에서 생성
-            base_angle = vehicle.state.yaw
-            angle = base_angle + (np.random.random() - 0.5) * np.pi/2
-        else:
-            # 이전 웨이포인트 방향 기준 ±90도 내에서 생성
-            dx = current_x - waypoints[-1][0]
-            dy = current_y - waypoints[-1][1]
-            base_angle = np.arctan2(dy, dx)
-            angle = base_angle + (np.random.random() - 0.5) * np.pi
-
-        # 랜덤 거리
-        distance = min_distance + np.random.random() * (max_distance - min_distance)
-
-        # 새 위치 계산
-        new_x = current_x + distance * np.cos(angle)
-        new_y = current_y + distance * np.sin(angle)
-
-        # 도착 방향 (다음 웨이포인트를 향하도록, 마지막은 랜덤)
-        if i < num_waypoints - 1:
-            target_yaw = angle
-        else:
-            target_yaw = np.random.random() * 2 * np.pi
-
-        # 웨이포인트 추가
-        waypoints.append((new_x, new_y, target_yaw))
-
-        # 현재 위치 업데이트
-        current_x, current_y = new_x, new_y
-
-    # 모든 웨이포인트를 미리 생성하여 표시 (현재 활성 목표만 활성 색상)
-    goal_manager = env.get_goal_manager()
-
-    for i, (x, y, yaw) in enumerate(waypoints):
-        # 웨이포인트 색상: 비활성 웨이포인트는 회색으로 표시
-        if i > 0:  # 첫 번째 웨이포인트는 set_next_waypoint에서 추가
-            color = (150, 150, 150)  # 회색
-            radius = 1.5  # 기본 반경
-            goal_id = goal_manager.add_goal(x, y, yaw, radius, color)
-
-    return waypoints
-
-def set_next_waypoint(env, waypoints, index):
-    """
-    다음 웨이포인트를 활성 목표로 설정
-
-    Args:
-        env: CarSimulatorEnv 객체
-        waypoints: 웨이포인트 리스트
-        index: 활성화할 웨이포인트 인덱스
-    """
-    if index >= len(waypoints):
-        return
-
-    goal_manager = env.get_goal_manager()
-    vehicle_id = env.vehicle.id
-
-    # 기존 목표가 있으면 제거
-    current_goal_id = goal_manager.get_vehicle_goal_id(vehicle_id)
-    if current_goal_id is not None:
-        goal_manager.remove_goal(current_goal_id)
-
-    # 새 목표 생성 및 활성화
-    x, y, yaw = waypoints[index]
-    new_goal_id = env.add_goal_for_vehicle(vehicle_id, x, y, yaw, 2.0, (0, 255, 0))
-
-# ==============
-# Course Builder Helper Functions
-# ==============
-def create_test_course(obstacle_manager, course_type="basic"):
-    """
-    테스트 코스 생성 함수
-
-    Args:
-        obstacle_manager: 장애물 관리자 객체
-        course_type: 코스 유형 ("basic", "slalom")
-    """
-    # 모든 장애물 제거
-    obstacle_manager.clear_obstacles()
-
-    if course_type == "basic":
-        # 기본 테스트 코스 - 단순한 장애물 배치
-        obstacle_manager.add_circle_obstacle(10, 10, 2.0)
-        obstacle_manager.add_circle_obstacle(-10, -10, 3.0)
-        obstacle_manager.add_square_obstacle(15, -15, 3.0)
-        obstacle_manager.add_rectangle_obstacle(-15, 15, 5.0, 2.0, yaw=np.radians(30))
-
-        # 원형 트랙 형태로 장애물 배치
-        radius = 25.0
-        num_barriers = 8
-        for i in range(num_barriers):
-            angle = 2 * np.pi * i / num_barriers
-            x = radius * np.cos(angle)
-            y = radius * np.sin(angle)
-            # 트랙 내부 경계
-            inner_radius = 1.5
-            if i % 2 == 0:
-                obstacle_manager.add_circle_obstacle(x*0.6, y*0.6, inner_radius, color=(150, 150, 150))
-            else:
-                obstacle_manager.add_square_obstacle(x*0.6, y*0.6, inner_radius*2, color=(150, 150, 150))
-
-            # 트랙 외부 경계
-            outer_radius = 2.0
-            if i % 2 == 0:
-                obstacle_manager.add_rectangle_obstacle(x*1.2, y*1.2, outer_radius*3, outer_radius, yaw=angle, color=(100, 100, 100))
-            else:
-                obstacle_manager.add_circle_obstacle(x*1.2, y*1.2, outer_radius, color=(100, 100, 100))
-
-    elif course_type == "slalom":
-        # 슬라럼 코스 - 지그재그 장애물 배치
-        num_obstacles = 10
-        spacing = 10.0
-
-        for i in range(num_obstacles):
-            x = i * spacing + 20
-            y = 8.0 if i % 2 == 0 else -8.0
-            obstacle_manager.add_circle_obstacle(x, y, 2.0, color=(200, 100, 100))
-
-        # 코스 경계 추가
-        for i in range(num_obstacles + 1):
-            x = i * spacing - spacing/2 + 20
-            obstacle_manager.add_rectangle_obstacle(x, 35, spacing, 1.0, color=(100, 100, 100))
-            obstacle_manager.add_rectangle_obstacle(x, -35, spacing, 1.0, color=(100, 100, 100))
-
-# ==============
-# Manual Control With Obstacles
-# ==============
-def manual_control_with_obstacles():
-    """장애물이있는 환경에서 차량 수동 제어"""
-    # 환경 초기화
-    env = CarSimulatorEnv()
-    env.reset()
-
-    # 기본 코스 생성
-    current_course = "basic"
-    create_test_course(env.get_obstacle_manager(), current_course)
-
-    # 안내 메시지 출력
-    print("=== Vehicle Simulator with Obstacles ===")
-    print("Controls:")
-    print("  Arrow Keys / WASD: Drive the vehicle")
-    print("  Space: Handbrake")
-    print("  T: Toggle tire marks")
-    print("  C: Toggle camera follow")
-    print("  H: Toggle debug info")
-    print("  F: Clear all tire marks")
-    print("  R: Reset camera view")
-    print("  +/-: Zoom in/out")
-    print("  I/J/K/L: Pan camera")
-    print("  1: Load Basic Course")
-    print("  2: Load Slalom Course")
-    print("  F5: Save state")
-    print("  F9: Load state")
-    print("  ESC: Quit")
-
-    print("=== Vehicle Simulator ===")
-
-
-
-
-    running = True
-    while running:
-        action = np.zeros(2)
-
-        for event in pygame.event.get():
-            if event.type == pygame.QUIT:
-                running = False
-            elif event.type == pygame.KEYDOWN:
-                if event.key == pygame.K_ESCAPE:
-                    running = False
-                elif event.key == pygame.K_1:
-                    # 기본 코스 로드
-                    current_course = "basic"
-                    env.reset()
-                    create_test_course(env.get_obstacle_manager(), current_course)
-                elif event.key == pygame.K_2:
-                    # 슬라럼 코스 로드
-                    current_course = "slalom"
-                    env.reset()
-                    create_test_course(env.get_obstacle_manager(), current_course)
-
-<<<<<<< HEAD
-        action = env._handle_keyboard_input()
-
-        # 환경 스텝 실행
-        _, _, done, _ = env.step(action)
-=======
-        # 키보드 입력 처리 및 액션 생성
-        action = env.handle_keyboard_input()
-
-        # 환경 스텝
-        _, reward, done, info = env.step(action)
->>>>>>> b2771a99
-
-        # 환경 렌더링
-        env.render()
-
-<<<<<<< HEAD
-=======
-        # 충돌로 인한 종료 시 잠시 대기 후 재시작
->>>>>>> b2771a99
-        if done:
-            if info.get('collision', False):
-                pygame.time.wait(1000)  # 1초 대기
-                env.reset()
-                create_test_course(env.obstacle_manager, current_course)
-
-    env.close()
-
-# ==============
-# Main Menu
-# ==============
-def show_main_menu():
-    """메인 메뉴 표시"""
-    # Pygame 초기화
-    pygame.init()
-    screen = pygame.display.set_mode((800, 600))
-    pygame.display.set_caption("Vehicle Simulator")
-
-    # 폰트 설정
-    title_font = pygame.font.Font(None, 64)
-    menu_font = pygame.font.Font(None, 36)
-
-    # 메뉴 항목
-    menu_items = [
-        "1. Manual Driving",
-        "2. Obstacle Course Driving",
-        "3. Multi-Vehicle Test",
-        "4. Waypoint Navigation Test",
-        "5. Quit"
-    ]
-
-    running = True
-    while running:
-        # 화면 지우기
-        screen.fill((0, 0, 0))
-
-        # 타이틀 표시
-        title_text = title_font.render("Vehicle Simulator", True, (255, 255, 255))
-        title_rect = title_text.get_rect(center=(400, 100))
-        screen.blit(title_text, title_rect)
-
-        # 메뉴 항목 표시
-        for i, item in enumerate(menu_items):
-            item_text = menu_font.render(item, True, (200, 200, 200))
-            item_rect = item_text.get_rect(center=(400, 250 + i * 50))
-            screen.blit(item_text, item_rect)
-
-        # 화면 업데이트
-        pygame.display.flip()
-
-        # 이벤트 처리
-        for event in pygame.event.get():
-            if event.type == pygame.QUIT:
-                running = False
-            elif event.type == pygame.KEYDOWN:
-                if event.key == pygame.K_1:
-                    # 수동 운전 모드
-                    pygame.quit()
-                    manual_control()
-                    return
-                elif event.key == pygame.K_2:
-                    # 장애물 코스 운전 모드
-                    pygame.quit()
-                    manual_control_with_obstacles()
-                    return
-                elif event.key == pygame.K_3:
-                    # 다중 차량 테스트 모드
-                    pygame.quit()
-                    multi_vehicle_test()
-                    return
-                elif event.key == pygame.K_4:
-                    # 웨이포인트 주행 테스트 모드
-                    pygame.quit()
-                    waypoint_navigation_test()
-                    return
-                elif event.key == pygame.K_5 or event.key == pygame.K_ESCAPE:
-                    # 종료
-                    running = False
-
-    pygame.quit()
-
-# ==============
-# Main Function
-# ==============
-if __name__ == "__main__":
-    # 메인 메뉴 표시
-    show_main_menu()
+﻿# -*- coding: utf-8 -*-
+import pygame
+import numpy as np
+from src.env import CarSimulatorEnv
+
+# ==============
+# Manual Control
+# ==============
+def manual_control():
+    """키보드로 차량 직접 제어하는 함수"""
+    # 환경 초기화
+    env = CarSimulatorEnv()
+    env.reset()
+
+    # 안내 메시지 출력
+    print("=== Vehicle Simulator ===")
+    print("Controls:")
+    print("  Arrow Keys / WASD: Drive the vehicle")
+    print("  Space: Handbrake")
+    print("  T: Toggle tire marks")
+    print("  C: Toggle camera follow")
+    print("  H: Toggle debug info")
+    print("  F: Clear all tire marks")
+    print("  R: Reset camera view")
+    print("  +/-: Zoom in/out")
+    print("  I/J/K/L: Pan camera")
+    print("  F5: Save state")
+    print("  F9: Load state")
+    print("  ESC: Quit")
+
+    print("=== Vehicle Simulator ===")
+
+
+
+
+    running = True
+    while running:
+        action = np.zeros(2)
+
+        for event in pygame.event.get():
+            if event.type == pygame.QUIT:
+                running = False
+            elif event.type == pygame.KEYDOWN:
+                if event.key == pygame.K_ESCAPE:
+                    running = False
+
+        # 키보드 입력 처리 및 액션 생성
+        action = env.handle_keyboard_input()
+
+        # 환경 스텝 실행
+        _, _, done, _ = env.step(action)
+
+        # 환경 렌더링
+        env.render()
+
+        if done:
+            break
+
+    env.close()
+
+# ==============
+# Multi-Vehicle Test
+# ==============
+def multi_vehicle_test():
+    """다중 차량 테스트 모드"""
+    # 두 대의 차량으로 환경 초기화
+    env = CarSimulatorEnv(multi_vehicle=True, num_vehicles=2)
+    env.reset()
+
+    # 안내 메시지 출력
+    print("=== Multi-Vehicle Test ===")
+    print("Controls:")
+    print("  Arrow Keys / WASD: Drive the active vehicle")
+    print("  Tab: Switch between vehicles")
+    print("  Space: Handbrake")
+    print("  T: Toggle tire marks")
+    print("  C: Toggle camera follow")
+    print("  H: Toggle debug info")
+    print("  F: Clear all tire marks")
+    print("  R: Reset camera view")
+    print("  +/-: Zoom in/out")
+    print("  I/J/K/L: Pan camera")
+    print("  F5: Save state")
+    print("  F9: Load state")
+    print("  ESC: Quit")
+
+    # 초기 목적지 생성 (각 차량마다)
+    for i in range(env.num_vehicles):
+        create_random_goal(env, i)
+
+    running = True
+    while running:
+        # 키보드 입력 처리 및 액션 생성
+        action = env.handle_keyboard_input()
+
+        # 환경 스텝
+        _, _, done, info = env.step(action)
+
+        # 목적지 도달 확인 및 새 목적지 생성
+        for i in range(env.num_vehicles):
+            if info['reached_targets'].get(i, False):
+                # 목적지 도달 시 새 목적지 생성
+                create_random_goal(env, i)
+
+        # 렌더링
+        env.render()
+
+        # 이벤트 처리
+        for event in pygame.event.get():
+            if event.type == pygame.QUIT:
+                running = False
+            elif event.type == pygame.KEYDOWN:
+                if event.key == pygame.K_ESCAPE:
+                    running = False
+
+        # 충돌로 인한 종료 시 잠시 대기 후 재시작
+        if done:
+            if info.get('collision', False):
+                pygame.time.wait(1000)  # 1초 대기
+                env.reset()
+                # 초기 목적지 다시 생성
+                for i in range(env.num_vehicles):
+                    create_random_goal(env, i)
+
+    # 환경 종료
+    env.close()
+
+def create_random_goal(env, vehicle_id, min_distance=15.0, max_distance=30.0):
+    """
+    지정된 차량에 대한 랜덤 목적지 생성
+
+    Args:
+        env: CarSimulatorEnv 객체
+        vehicle_id: 차량 ID
+        min_distance: 현재 위치로부터 최소 거리 (m)
+        max_distance: 현재 위치로부터 최대 거리 (m)
+    """
+    vehicle = env.vehicles[vehicle_id]
+    goal_manager = env.get_goal_manager()
+
+    # 현재 차량 위치
+    current_x = vehicle.state.x
+    current_y = vehicle.state.y
+
+    # 현재 목적지 정보 (있는 경우)
+    current_goal_id = goal_manager.get_vehicle_goal_id(vehicle_id)
+    if current_goal_id is not None:
+        goal_manager.remove_goal(current_goal_id)
+
+    # 적절한 거리에 새 목적지 생성
+    while True:
+        # 랜덤 방향 (0-2π)
+        angle = np.random.random() * 2 * np.pi
+        # 랜덤 거리 (min_distance-max_distance)
+        distance = min_distance + np.random.random() * (max_distance - min_distance)
+
+        # 새 위치 계산
+        new_x = current_x + distance * np.cos(angle)
+        new_y = current_y + distance * np.sin(angle)
+
+        # 목표 방향 (차량이 도착 시 가질 방향) - 무작위 설정
+        target_yaw = np.random.random() * 2 * np.pi
+
+        # 다른 차량의 목적지와 일정 거리 이상 떨어지게 (충돌 방지)
+        valid_position = True
+        for other_id in range(env.num_vehicles):
+            if other_id == vehicle_id:
+                continue
+
+            other_goal = goal_manager.get_vehicle_goal(other_id)
+            if other_goal:
+                dist_to_other_goal = np.sqrt((new_x - other_goal.x)**2 + (new_y - other_goal.y)**2)
+                if dist_to_other_goal < 10.0:  # 최소 10m 떨어지게
+                    valid_position = False
+                    break
+
+        if valid_position:
+            # 적절한 위치를 찾았으면 목적지 생성
+            goal_color = (0, 255, 0) if vehicle_id == 0 else (255, 255, 0)  # 첫 번째 차량은 녹색, 두 번째는 노란색
+            env.add_goal_for_vehicle(vehicle_id, new_x, new_y, target_yaw, 2.0, goal_color)
+            break
+
+# ==============
+# Waypoint Navigation Test
+# ==============
+def waypoint_navigation_test():
+    """웨이포인트 주행 테스트 모드"""
+    # 환경 초기화
+    env = CarSimulatorEnv()
+    env.reset()
+
+    # 안내 메시지 출력
+    print("=== Waypoint Navigation Test ===")
+    print("Controls:")
+    print("  Arrow Keys / WASD: Drive the vehicle")
+    print("  Space: Handbrake")
+    print("  N: Generate new waypoint sequence")
+    print("  T: Toggle tire marks")
+    print("  C: Toggle camera follow")
+    print("  H: Toggle debug info")
+    print("  F: Clear all tire marks")
+    print("  R: Reset camera view")
+    print("  +/-: Zoom in/out")
+    print("  I/J/K/L: Pan camera")
+    print("  F5: Save state")
+    print("  F9: Load state")
+    print("  ESC: Quit")
+
+    # 웨이포인트 시퀀스 상태 변수들
+    waypoints = []
+    current_waypoint_index = 0
+
+    # 초기 웨이포인트 시퀀스 생성
+    waypoints = create_waypoint_sequence(env)
+    set_next_waypoint(env, waypoints, current_waypoint_index)
+
+    running = True
+    generate_new_waypoints = False
+
+    while running:
+        # 키보드 입력 처리 및 액션 생성
+        action = env.handle_keyboard_input()
+
+        # 이벤트 처리
+        for event in pygame.event.get():
+            if event.type == pygame.QUIT:
+                running = False
+            elif event.type == pygame.KEYDOWN:
+                if event.key == pygame.K_ESCAPE:
+                    running = False
+                elif event.key == pygame.K_n:
+                    # 새 웨이포인트 시퀀스 생성
+                    generate_new_waypoints = True
+
+        # 환경 스텝
+        _, _, done, info = env.step(action)
+
+        # 목적지 도달 확인
+        if info['reached_targets'].get(env.vehicle.id, False):
+            # 다음 웨이포인트로 이동
+            current_waypoint_index += 1
+
+            # 모든 웨이포인트 완료 시 새 시퀀스 생성
+            if current_waypoint_index >= len(waypoints):
+                generate_new_waypoints = True
+            else:
+                set_next_waypoint(env, waypoints, current_waypoint_index)
+
+        # 새 웨이포인트 시퀀스 생성이 필요한 경우
+        if generate_new_waypoints:
+            # 기존 목적지 모두 제거
+            env.get_goal_manager().clear_goals()
+
+            # 새 웨이포인트 시퀀스 생성
+            waypoints = create_waypoint_sequence(env)
+            current_waypoint_index = 0
+            set_next_waypoint(env, waypoints, current_waypoint_index)
+
+            generate_new_waypoints = False
+
+        # 렌더링
+        env.render()
+
+        # 충돌로 인한 종료 시 잠시 대기 후 재시작
+        if done:
+            if info.get('collision', False):
+                pygame.time.wait(1000)  # 1초 대기
+                env.reset()
+
+                # 새 웨이포인트 시퀀스 생성
+                waypoints = create_waypoint_sequence(env)
+                current_waypoint_index = 0
+                set_next_waypoint(env, waypoints, current_waypoint_index)
+
+    # 환경 종료
+    env.close()
+
+def create_waypoint_sequence(env, num_waypoints=5, min_distance=10.0, max_distance=25.0):
+    """
+    웨이포인트 시퀀스 생성
+
+    Args:
+        env: CarSimulatorEnv 객체
+        num_waypoints: 생성할 웨이포인트 수
+        min_distance: 웨이포인트 간 최소 거리 (m)
+        max_distance: 웨이포인트 간 최대 거리 (m)
+
+    Returns:
+        웨이포인트 리스트: [(x, y, yaw), ...]
+    """
+    vehicle = env.vehicle
+    waypoints = []
+
+    # 시작점 (현재 차량 위치)
+    current_x = vehicle.state.x
+    current_y = vehicle.state.y
+
+    for i in range(num_waypoints):
+        # 랜덤 방향 (이전 방향에서 ±90도 이내로 제한하여 자연스러운 경로 생성)
+        if i == 0:
+            # 첫 웨이포인트는 현재 차량 방향 기준 ±45도 내에서 생성
+            base_angle = vehicle.state.yaw
+            angle = base_angle + (np.random.random() - 0.5) * np.pi/2
+        else:
+            # 이전 웨이포인트 방향 기준 ±90도 내에서 생성
+            dx = current_x - waypoints[-1][0]
+            dy = current_y - waypoints[-1][1]
+            base_angle = np.arctan2(dy, dx)
+            angle = base_angle + (np.random.random() - 0.5) * np.pi
+
+        # 랜덤 거리
+        distance = min_distance + np.random.random() * (max_distance - min_distance)
+
+        # 새 위치 계산
+        new_x = current_x + distance * np.cos(angle)
+        new_y = current_y + distance * np.sin(angle)
+
+        # 도착 방향 (다음 웨이포인트를 향하도록, 마지막은 랜덤)
+        if i < num_waypoints - 1:
+            target_yaw = angle
+        else:
+            target_yaw = np.random.random() * 2 * np.pi
+
+        # 웨이포인트 추가
+        waypoints.append((new_x, new_y, target_yaw))
+
+        # 현재 위치 업데이트
+        current_x, current_y = new_x, new_y
+
+    # 모든 웨이포인트를 미리 생성하여 표시 (현재 활성 목표만 활성 색상)
+    goal_manager = env.get_goal_manager()
+
+    for i, (x, y, yaw) in enumerate(waypoints):
+        # 웨이포인트 색상: 비활성 웨이포인트는 회색으로 표시
+        if i > 0:  # 첫 번째 웨이포인트는 set_next_waypoint에서 추가
+            color = (150, 150, 150)  # 회색
+            radius = 1.5  # 기본 반경
+            goal_id = goal_manager.add_goal(x, y, yaw, radius, color)
+
+    return waypoints
+
+def set_next_waypoint(env, waypoints, index):
+    """
+    다음 웨이포인트를 활성 목표로 설정
+
+    Args:
+        env: CarSimulatorEnv 객체
+        waypoints: 웨이포인트 리스트
+        index: 활성화할 웨이포인트 인덱스
+    """
+    if index >= len(waypoints):
+        return
+
+    goal_manager = env.get_goal_manager()
+    vehicle_id = env.vehicle.id
+
+    # 기존 목표가 있으면 제거
+    current_goal_id = goal_manager.get_vehicle_goal_id(vehicle_id)
+    if current_goal_id is not None:
+        goal_manager.remove_goal(current_goal_id)
+
+    # 새 목표 생성 및 활성화
+    x, y, yaw = waypoints[index]
+    new_goal_id = env.add_goal_for_vehicle(vehicle_id, x, y, yaw, 2.0, (0, 255, 0))
+
+# ==============
+# Course Builder Helper Functions
+# ==============
+def create_test_course(obstacle_manager, course_type="basic"):
+    """
+    테스트 코스 생성 함수
+
+    Args:
+        obstacle_manager: 장애물 관리자 객체
+        course_type: 코스 유형 ("basic", "slalom")
+    """
+    # 모든 장애물 제거
+    obstacle_manager.clear_obstacles()
+
+    if course_type == "basic":
+        # 기본 테스트 코스 - 단순한 장애물 배치
+        obstacle_manager.add_circle_obstacle(10, 10, 2.0)
+        obstacle_manager.add_circle_obstacle(-10, -10, 3.0)
+        obstacle_manager.add_square_obstacle(15, -15, 3.0)
+        obstacle_manager.add_rectangle_obstacle(-15, 15, 5.0, 2.0, yaw=np.radians(30))
+
+        # 원형 트랙 형태로 장애물 배치
+        radius = 25.0
+        num_barriers = 8
+        for i in range(num_barriers):
+            angle = 2 * np.pi * i / num_barriers
+            x = radius * np.cos(angle)
+            y = radius * np.sin(angle)
+            # 트랙 내부 경계
+            inner_radius = 1.5
+            if i % 2 == 0:
+                obstacle_manager.add_circle_obstacle(x*0.6, y*0.6, inner_radius, color=(150, 150, 150))
+            else:
+                obstacle_manager.add_square_obstacle(x*0.6, y*0.6, inner_radius*2, color=(150, 150, 150))
+
+            # 트랙 외부 경계
+            outer_radius = 2.0
+            if i % 2 == 0:
+                obstacle_manager.add_rectangle_obstacle(x*1.2, y*1.2, outer_radius*3, outer_radius, yaw=angle, color=(100, 100, 100))
+            else:
+                obstacle_manager.add_circle_obstacle(x*1.2, y*1.2, outer_radius, color=(100, 100, 100))
+
+    elif course_type == "slalom":
+        # 슬라럼 코스 - 지그재그 장애물 배치
+        num_obstacles = 10
+        spacing = 10.0
+
+        for i in range(num_obstacles):
+            x = i * spacing + 20
+            y = 8.0 if i % 2 == 0 else -8.0
+            obstacle_manager.add_circle_obstacle(x, y, 2.0, color=(200, 100, 100))
+
+        # 코스 경계 추가
+        for i in range(num_obstacles + 1):
+            x = i * spacing - spacing/2 + 20
+            obstacle_manager.add_rectangle_obstacle(x, 35, spacing, 1.0, color=(100, 100, 100))
+            obstacle_manager.add_rectangle_obstacle(x, -35, spacing, 1.0, color=(100, 100, 100))
+
+# ==============
+# Manual Control With Obstacles
+# ==============
+def manual_control_with_obstacles():
+    """장애물이있는 환경에서 차량 수동 제어"""
+    # 환경 초기화
+    env = CarSimulatorEnv()
+    env.reset()
+
+    # 기본 코스 생성
+    current_course = "basic"
+    create_test_course(env.get_obstacle_manager(), current_course)
+
+    # 안내 메시지 출력
+    print("=== Vehicle Simulator with Obstacles ===")
+    print("Controls:")
+    print("  Arrow Keys / WASD: Drive the vehicle")
+    print("  Space: Handbrake")
+    print("  T: Toggle tire marks")
+    print("  C: Toggle camera follow")
+    print("  H: Toggle debug info")
+    print("  F: Clear all tire marks")
+    print("  R: Reset camera view")
+    print("  +/-: Zoom in/out")
+    print("  I/J/K/L: Pan camera")
+    print("  1: Load Basic Course")
+    print("  2: Load Slalom Course")
+    print("  F5: Save state")
+    print("  F9: Load state")
+    print("  ESC: Quit")
+
+    running = True
+    while running:
+        # 기본 액션: 정지, 직진
+        action = np.zeros(2)
+
+        # 이벤트 처리
+        for event in pygame.event.get():
+            if event.type == pygame.QUIT:
+                running = False
+            elif event.type == pygame.KEYDOWN:
+                if event.key == pygame.K_ESCAPE:
+                    running = False
+                elif event.key == pygame.K_1:
+                    # 기본 코스 로드
+                    current_course = "basic"
+                    env.reset()
+                    create_test_course(env.get_obstacle_manager(), current_course)
+                elif event.key == pygame.K_2:
+                    # 슬라럼 코스 로드
+                    current_course = "slalom"
+                    env.reset()
+                    create_test_course(env.get_obstacle_manager(), current_course)
+
+        # 키보드 입력 처리 및 액션 생성
+        action = env.handle_keyboard_input()
+
+        # 환경 스텝
+        _, reward, done, info = env.step(action)
+
+        # 렌더링
+        env.render()
+
+        # 충돌로 인한 종료 시 잠시 대기 후 재시작
+        if done:
+            if info.get('collision', False):
+                pygame.time.wait(1000)  # 1초 대기
+                env.reset()
+                create_test_course(env.obstacle_manager, current_course)
+
+    # 환경 종료
+    env.close()
+
+# ==============
+# Main Menu
+# ==============
+def show_main_menu():
+    """메인 메뉴 표시"""
+    # Pygame 초기화
+    pygame.init()
+    screen = pygame.display.set_mode((800, 600))
+    pygame.display.set_caption("Vehicle Simulator")
+
+    # 폰트 설정
+    title_font = pygame.font.Font(None, 64)
+    menu_font = pygame.font.Font(None, 36)
+
+    # 메뉴 항목
+    menu_items = [
+        "1. Manual Driving",
+        "2. Obstacle Course Driving",
+        "3. Multi-Vehicle Test",
+        "4. Waypoint Navigation Test",
+        "5. Quit"
+    ]
+
+    running = True
+    while running:
+        # 화면 지우기
+        screen.fill((0, 0, 0))
+
+        # 타이틀 표시
+        title_text = title_font.render("Vehicle Simulator", True, (255, 255, 255))
+        title_rect = title_text.get_rect(center=(400, 100))
+        screen.blit(title_text, title_rect)
+
+        # 메뉴 항목 표시
+        for i, item in enumerate(menu_items):
+            item_text = menu_font.render(item, True, (200, 200, 200))
+            item_rect = item_text.get_rect(center=(400, 250 + i * 50))
+            screen.blit(item_text, item_rect)
+
+        # 화면 업데이트
+        pygame.display.flip()
+
+        # 이벤트 처리
+        for event in pygame.event.get():
+            if event.type == pygame.QUIT:
+                running = False
+            elif event.type == pygame.KEYDOWN:
+                if event.key == pygame.K_1:
+                    # 수동 운전 모드
+                    pygame.quit()
+                    manual_control()
+                    return
+                elif event.key == pygame.K_2:
+                    # 장애물 코스 운전 모드
+                    pygame.quit()
+                    manual_control_with_obstacles()
+                    return
+                elif event.key == pygame.K_3:
+                    # 다중 차량 테스트 모드
+                    pygame.quit()
+                    multi_vehicle_test()
+                    return
+                elif event.key == pygame.K_4:
+                    # 웨이포인트 주행 테스트 모드
+                    pygame.quit()
+                    waypoint_navigation_test()
+                    return
+                elif event.key == pygame.K_5 or event.key == pygame.K_ESCAPE:
+                    # 종료
+                    running = False
+
+    pygame.quit()
+
+# ==============
+# Main Function
+# ==============
+if __name__ == "__main__":
+    # 메인 메뉴 표시
+    show_main_menu()